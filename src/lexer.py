--- conflicted
+++ resolved
@@ -125,136 +125,6 @@
 
 	TOKEN_COUNT	 = auto()
 
-<<<<<<< HEAD
-@dataclass
-class TokenInfo:
-	type: TokenTypes
-	string: str
-	start: tuple[int, int]
-	end: tuple[int, int]
-	line: str
-	file: str
-	parent: 'Optional[TokenInfo]' = None
-
-	def __repr__(self) -> str:
-		return f"TokenInfo(type={self.type}, string={self.string!r}, start={self.start!r}, end={self.end!r}, line={self.line!r} file={self.file})"
-
-	def error(self) -> str:
-		return f"{self.line}{'': <{self.start[1]}}{'':^<{self.end[1] - self.start[1]}}"
-
-	def copy(self, parent: 'Optional[TokenInfo]'=None):
-		return TokenInfo(
-			type=self.type,
-			string=self.string,
-			start=self.start,
-			end=self.end ,
-			line=self.line,
-			file=self.file,
-			parent=self.parent if parent is None else parent
-)
-
-@dataclass
-class FlowInfo:
-	root: 'Token' # OP_IF | OP_WHILE | OP_MACRO
-	prev: Optional['Token'] = None
-	next: Optional['Token'] = None
-	end: Optional['Token'] = None
-
-	haselse: bool = False
-	data: Any = None
-
-	def __repr__(self):
-		return f"FlowInfo(root={self.root.type}, data={self.data})"
-
-
-class Token:
-	__slots__ = ("type", "value", "info", "id", "position")
-
-	type: TypesType
-	value: Any
-	info: Optional[TokenInfo]
-	id: str
-	position: int
-
-	def __init__(self, type: TypesType, value: Any=None, info=None):
-		self.value = value
-		self.type = type
-		self.info = info
-		self.id = str(uuid.uuid4())[:8]
-		self.position = -1
-
-	def __repr__(self) -> str:
-		return f"{self.type} {f" {self.value}" if self.value else ""}"
-
-	def label(self) -> str:
-		return f"{self.type.name}_{self.id}"
-
-	def copy(self, parent: Optional[TokenInfo]=None) -> 'Token':
-		return Token(
-			value=self.value,
-			type=self.type,
-			info=self.info.copy(parent) if self.info else (parent if parent else None),
-		)
-
-
-@dataclass
-class Type:
-	name: str
-	size: int
-	parent: 'Type | None' = None
-
-	def __getitem__(self, key: 'Type'):
-		new = deepcopy(self)
-		new.parent = deepcopy(key)
-		return new
-
-	def __eq__(self, other):
-		if other is None:
-			return self.name == 'any'
-		assert isinstance(other, Type)
-		if other.name == 'any':
-			return True
-		if other.name == self.name:
-			return self.parent == other.parent
-		return False
-
-	def __matmul__(self, other):
-		if other is None:
-			return self.name == 'any'
-		assert isinstance(other, Type)
-		if other.name == 'any' or self.name == 'any':
-			return True
-		if other.name == self.name:
-			if other.parent:
-				return other.parent @ self.parent
-			return True
-		return False
-
-	def __xor__(self, other):
-		assert isinstance(other, Type)
-		return self.size == other.size
-
-	def __repr__(self):
-		return f"{self.name}{f'[{self.parent!r}]' if self.parent else ''}"
-
-
-@dataclass
-class Symbol:
-	type: Any
-	data: Any
-
-
-@dataclass
-class Procedure:
-	root: Token
-	end: Token
-	name: str
-	args: list[tuple[Token, Type]]
-	out: list[tuple[Token, Type]]
-	body: list[Token]
-
-=======
->>>>>>> a210a40d
 
 NUMBER_REG	 = re.compile(r"^(\s*)(-?\d+)(\s+|$)")
 STRING_REG	 = re.compile(r"^(\s*)\"(.*?)\"(\s+|$)")
